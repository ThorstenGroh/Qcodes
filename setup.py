--- conflicted
+++ resolved
@@ -1,28 +1,6 @@
 from setuptools import setup, find_packages
 from distutils.version import StrictVersion
 from importlib import import_module
-<<<<<<< HEAD
-import re
-import sys
-
-
-def get_version(verbose=1):
-    """ Extract version information from source code """
-
-    try:
-        with open('qcodes/version.py', 'r') as f:
-            ln = f.readline()
-            # print(ln)
-            m = re.search('.* ''(.*)''', ln)
-            version = (m.group(1)).strip('\'')
-    except Exception as E:
-        print(E)
-        version = 'none'
-    if verbose:
-        print('get_version: %s' % version)
-    return version
-=======
->>>>>>> ac8e457f
 
 import versioneer
 
