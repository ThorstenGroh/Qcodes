--- conflicted
+++ resolved
@@ -117,12 +117,12 @@
     cmu.setup_staircase_cv(
         v_start=-3,
         v_end=3,
-        N_steps=201,
+        n_steps=201,
         freq=100e3,
-        AC_rms=30e-3,
+        ac_rms=30e-3,
         post_sweep_voltage_cond=constants.WMDCV.Post.STOP,
         adc_mode=constants.ACT.Mode.PLC,
-        adc_coeff=5,
+        adc_coef=5,
         imp_model=constants.IMP.MeasurementMode.Cp_D,
         ranging_mode=constants.RangingMode.AUTO,
         fixed_range_val=None,
@@ -136,7 +136,7 @@
         volt_monitor=False)
 
     assert cmu.adc_mode() == constants.ACT.Mode.PLC
-    assert cmu.adc_coeff() == 5
+    assert cmu.adc_coef() == 5
     assert cmu.frequency() == 100e3
     assert cmu.voltage_ac() == 30e-3
     assert cmu.cv_sweep.post_sweep_voltage_cond() == constants.WMDCV.Post.STOP
@@ -155,7 +155,6 @@
     assert cmu.measurement_range_for_non_auto() is None
 
 
-<<<<<<< HEAD
 def test_cv_sweep_measurement(cmu):
     mainframe = cmu.parent
 
@@ -165,16 +164,6 @@
     cmu.sweep_steps(201)
     cmu.sweep_mode(constants.SweepMode.LINEAR)
     cmu.run_sweep()
-=======
-# def test_cv_sweep_measurement(cmu):
-#     mainframe = cmu.parent
-#     # cmu.root_instrument.enable_channels(self.channels)
-#     cmu.sweep_start(-3)
-#     cmu.sweep_end(3)
-#     cmu.sweep_steps(201)
-#     cmu.sweep_mode(constants.SweepMode.LINEAR)
-#     result = cmu.run_sweep()
->>>>>>> 90f0e1f9
 
     mainframe.ask.assert_called_once_with('XE')
 
