--- conflicted
+++ resolved
@@ -65,7 +65,7 @@
             raise RuntimeError("Trying to get Group value but no "
                                "group defined")
         self.group.update()
-        return self.cache.raw_value
+        return self.raw_value
 
     def set_raw(self, value: Any) -> None:
         if self.group is None:
@@ -221,10 +221,7 @@
         """
         if any((p.get_latest() is None) for p in self.parameters.values()):
             self.update()
-        for _, p in self.parameters.items():
-            print(f'while setting raw value{p.cache.raw_value} and type'
-                  f'{type(p.cache.raw_value)}')
-        calling_dict = {name: p.cache.raw_value
+        calling_dict = {name: p.raw_value
                         for name, p in self.parameters.items()}
         calling_dict[set_parameter.name] = value
 
@@ -258,10 +255,7 @@
             if self.instrument is None:
                 raise RuntimeError("Trying to update GroupParameter not attached "
                                    "to any instrument.")
-<<<<<<< HEAD
-
-=======
->>>>>>> 9653bcf1
+
             ret = self.get_parser(self.instrument.ask(self.get_cmd))
             for name, p in list(self.parameters.items()):
                 p.get(parameter_value=ret[name])