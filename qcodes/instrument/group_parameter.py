--- conflicted
+++ resolved
@@ -252,19 +252,10 @@
         Update the values of all the parameters within the group by calling
         the ``get_cmd``.
         """
-<<<<<<< HEAD
         if self.get_cmd is not None:
             if self.instrument is None:
                 raise RuntimeError("Trying to update GroupParameter not attached "
                                    "to any instrument.")
             ret = self.get_parser(self.instrument.ask(self.get_cmd))
             for name, p in list(self.parameters.items()):
-                p.get(result=ret[name])
-=======
-        if self.instrument is None:
-            raise RuntimeError("Trying to update GroupParameter not attached "
-                               "to any instrument.")
-        ret = self.get_parser(self.instrument.ask(self.get_cmd))
-        for name, p in list(self.parameters.items()):
-            p.get(parameter_value=ret[name])
->>>>>>> 4e70b280
+                p.get(parameter_value=ret[name])